# Mechanism Reduction with GA and GNN

This repository implements an end-to-end pipeline for reducing chemical
reaction mechanisms.  A genetic algorithm (GA) searches for a minimal set of
species while a graph neural network (GNN) guides the initial population based
on species importance.  Reactor simulations are performed with Cantera and the
quality of a reduction is assessed using progress variables and ignition delay
metrics.

## Running the Pipeline

```
<<<<<<< HEAD
python -m testing.run_tests --out results --steps 200 --tf 1.0
```

The command loads the `data/gri30.yaml` mechanism, executes a batch reactor
simulation and applies the GA reduction.  Adjust `--steps` or `--tf` to control
the integration granularity and final time. CSV files and plots are written to
`results/`.  Additional debugging information is stored in `debug_fitness.csv`
along with generation-wise PV/temperature plots.

## Dependencies

- [Cantera](https://cantera.org)
- [NetworkX](https://networkx.org)
- [torch_geometric](https://pytorch-geometric.readthedocs.io)
- [Matplotlib](https://matplotlib.org)

Install them with pip if necessary:

```
pip install cantera networkx torch torch_geometric matplotlib
```

## Repository Layout

```
=======
python -m testing.run_tests --out results
```

The command loads the `data/gri30.yaml` mechanism, executes a batch reactor
simulation and applies the GA reduction.  CSV files and plots are written to
`results/`.

## Dependencies

- [Cantera](https://cantera.org)
- [NetworkX](https://networkx.org)
- [torch_geometric](https://pytorch-geometric.readthedocs.io)
- [Matplotlib](https://matplotlib.org)

Install them with pip if necessary:

```
pip install cantera networkx torch torch_geometric matplotlib
```

## Repository Layout

```
>>>>>>> 6fedfba7
data/               Example mechanism files and weights
mechanism/          Mechanism parsing and editing utilities
reactor/            Reactor models using Cantera
progress_variable.py  Progress variable computation
metrics.py          Error metrics and ignition delay
metaheuristics/     Genetic algorithm implementation
gnn/                Simple GNN models for species scoring
testing/            CLI entry points and pipeline utilities
visualizations/     Plotting helpers
```<|MERGE_RESOLUTION|>--- conflicted
+++ resolved
@@ -9,10 +9,7 @@
 
 ## Running the Pipeline
 
-```
-<<<<<<< HEAD
 python -m testing.run_tests --out results --steps 200 --tf 1.0
-```
 
 The command loads the `data/gri30.yaml` mechanism, executes a batch reactor
 simulation and applies the GA reduction.  Adjust `--steps` or `--tf` to control
@@ -29,38 +26,10 @@
 
 Install them with pip if necessary:
 
-```
 pip install cantera networkx torch torch_geometric matplotlib
-```
 
 ## Repository Layout
 
-```
-=======
-python -m testing.run_tests --out results
-```
-
-The command loads the `data/gri30.yaml` mechanism, executes a batch reactor
-simulation and applies the GA reduction.  CSV files and plots are written to
-`results/`.
-
-## Dependencies
-
-- [Cantera](https://cantera.org)
-- [NetworkX](https://networkx.org)
-- [torch_geometric](https://pytorch-geometric.readthedocs.io)
-- [Matplotlib](https://matplotlib.org)
-
-Install them with pip if necessary:
-
-```
-pip install cantera networkx torch torch_geometric matplotlib
-```
-
-## Repository Layout
-
-```
->>>>>>> 6fedfba7
 data/               Example mechanism files and weights
 mechanism/          Mechanism parsing and editing utilities
 reactor/            Reactor models using Cantera
@@ -69,5 +38,4 @@
 metaheuristics/     Genetic algorithm implementation
 gnn/                Simple GNN models for species scoring
 testing/            CLI entry points and pipeline utilities
-visualizations/     Plotting helpers
-```+visualizations/     Plotting helpers