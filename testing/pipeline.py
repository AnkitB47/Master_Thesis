"""Utilities for running the full reduction pipeline and plotting results."""

import csv
import json
import os
from typing import List, Tuple, Sequence
import numpy as np
import cantera as ct
from mechanism.loader import Mechanism
from reactor.batch import BatchResult, run_constant_pressure
from progress_variable import progress_variable
from metaheuristics.ga import run_ga, GAOptions
from metrics import pv_error, ignition_delay
from graph.construction import build_species_graph
from gnn.models import train_dummy_gnn, predict_scores
from visualizations import (
    plot_mole_fraction,
    plot_ignition_delays,
    plot_convergence,
    plot_pv_errors,
)


def evaluate_selection(
    selection: np.ndarray,
    base_mech: Mechanism,
    Y0: dict,
    tf: float,
    full_res,
    weights: Sequence[float] | None = None,
    critical_idxs: Sequence[int] | None = None,
) -> Tuple[float, float, float, str]:
    """Return fitness and debug info for a given species selection.

    Parameters
    ----------
    selection:
        Binary vector indicating which species to keep.
    base_mech:
        Reference mechanism used as a template.
    Y0, tf:
        Initial composition and final time for the reactor simulation.
    full_res:
        Result from the full mechanism simulation used for comparison.
    weights:
        Progress-variable weights.
    critical_idxs:
        Indices of species that must always be retained.
    """

<<<<<<< HEAD
    size_frac = float(selection.sum()) / len(selection)
    reason = ""
    if critical_idxs is not None:
        if selection.sum() < max(4, len(critical_idxs)) or np.any(selection[list(critical_idxs)] == 0):
            return -1e6, 1.0, size_frac, "missing_critical"

=======
>>>>>>> 6fedfba7
    idx_keep = [i for i, bit in enumerate(selection) if bit]
    keep = [base_mech.species_names[i] for i in idx_keep]
    mech = Mechanism(base_mech.file_path)
    remove = [s for s in mech.species_names if s not in keep]
    try:
        if remove:
            mech.remove_species(remove)
        res = run_constant_pressure(
            mech.solution,
            full_res.temperature[0],
            ct.one_atm,
            Y0,
            tf,
            nsteps=len(full_res.time),
        )
    except Exception:
        return -1e6, 1.0, size_frac, "sim_failed"
    if weights is None:
        weights_sel = np.ones(len(idx_keep))
<<<<<<< HEAD
=======
    else:
        weights_sel = np.array([weights[i] for i in idx_keep])
    pv_full = progress_variable(full_res.mass_fractions[:, idx_keep], weights_sel)
    pv_red = progress_variable(res.mass_fractions, weights_sel)
    err = pv_error(pv_full, pv_red)
    if scores is None:
        size_penalty = selection.sum() / len(selection)
>>>>>>> 6fedfba7
    else:
        weights_sel = np.array([weights[i] for i in idx_keep])
    pv_full = progress_variable(full_res.mass_fractions[:, idx_keep], weights_sel)
    pv_red = progress_variable(res.mass_fractions, weights_sel)
    err = pv_error(pv_full, pv_red)
    fitness = -err - 0.01 * size_frac
    return fitness, err, size_frac, reason


def run_ga_reduction(
    mech_path: str,
    Y0: dict,
    tf: float,
    steps: int = 200,
<<<<<<< HEAD
) -> Tuple[
    List[str],
    List[np.ndarray],
    List[List[float]],
    List[List[tuple]],
    BatchResult,
    np.ndarray,
]:
=======
) -> Tuple[List[str], List[np.ndarray], List[List[float]], BatchResult, np.ndarray]:
>>>>>>> 6fedfba7
    """Run the GA-based reduction on the given mechanism."""

    mech = Mechanism(mech_path)
    full = run_constant_pressure(mech.solution, 1000.0, ct.one_atm, Y0, tf, nsteps=steps)
    genome_len = len(mech.species_names)

    weights_path = os.path.join("data", "species_weights.json")
    if os.path.exists(weights_path):
        with open(weights_path) as f:
            weight_map = json.load(f)
        weights = np.array([weight_map.get(s, 0.0) for s in mech.species_names])
    else:
        weights = np.ones(genome_len)

    G = build_species_graph(mech.solution)
    gnn_model = train_dummy_gnn(G, epochs=5)
    scores_dict = predict_scores(gnn_model, G)
    scores = np.array([scores_dict[s] for s in mech.species_names])

<<<<<<< HEAD
    critical = ["CH4", "O2", "CO2", "H2O", "N2"]
    critical_idxs = [mech.species_names.index(s) for s in critical if s in mech.species_names]

    # seed part of the initial population with top-k species from GNN ranking
    order = np.argsort(scores)[::-1]
    k = min(genome_len, max(len(critical_idxs) + 10, int(0.3 * genome_len)))
    pop_size = 12
    num_seed = max(1, pop_size // 2)
    init_pop = np.random.randint(0, 2, size=(pop_size, genome_len))
    init_pop[:, critical_idxs] = 1
    # ensure at least one individual keeps the full mechanism
    init_pop[0] = 1
    for i in range(1, num_seed):
        seed = np.ones(genome_len, dtype=int)
        if i < genome_len:
            seed[order[-i]] = 0  # remove lowest-ranked species
        seed[critical_idxs] = 1
        init_pop[i] = seed

    eval_fn = lambda sel: evaluate_selection(
        sel, mech, Y0, tf, full, weights, critical_idxs
    )

    ga_sel, ga_hist, debug = run_ga(
        genome_len,
        eval_fn,
        GAOptions(population_size=pop_size, generations=6),
        return_history=True,
        initial_population=init_pop,
        return_debug=True,
        fixed_indices=critical_idxs,
=======
    eval_fn = lambda sel: evaluate_selection(sel, mech, Y0, tf, full, scores, weights)

    ga_sel, ga_hist = run_ga(
        genome_len,
        eval_fn,
        GAOptions(population_size=8, generations=4),
        return_history=True,
>>>>>>> 6fedfba7
    )

    names = ["GA"]
    solutions = [ga_sel]
    history = [ga_hist]
<<<<<<< HEAD
    return names, solutions, history, debug, full, weights
=======
    return names, solutions, history, full, weights
>>>>>>> 6fedfba7


def save_metrics(
    names: List[str],
    sols: List[np.ndarray],
    full_res: BatchResult,
    mech: Mechanism,
    Y0: dict,
    tf: float,
    out_dir: str,
    weights: Sequence[float] | None = None,
) -> Tuple[List[BatchResult], List[float], List[float], List[int]]:
    """Evaluate reduced mechanisms and store metric CSV files."""

    os.makedirs(out_dir, exist_ok=True)
    results: List[BatchResult] = []
    pv_errors: List[float] = []
    delays: List[float] = []
    sizes: List[int] = []
    if weights is None:
        weights = np.ones(full_res.mass_fractions.shape[1])
    full_delay = ignition_delay(full_res.time, full_res.temperature)

    metrics_rows = []
    for name, sel in zip(names, sols):
        idx_keep = [i for i, b in enumerate(sel) if b]
        keep = [mech.species_names[i] for i in idx_keep]
        red_mech = Mechanism(mech.file_path)
        remove = [s for s in red_mech.species_names if s not in keep]
        try:
            if remove:
                red_mech.remove_species(remove)
            res = run_constant_pressure(
                red_mech.solution,
                1000.0,
                ct.one_atm,
                Y0,
                tf,
                nsteps=len(full_res.time),
            )
            weights_sel = np.array([weights[i] for i in idx_keep])
            pv_full = progress_variable(full_res.mass_fractions[:, idx_keep], weights_sel)
            pv_red = progress_variable(res.mass_fractions, weights_sel)
            err = pv_error(pv_full, pv_red)
            delay = ignition_delay(res.time, res.temperature)
            size_red = int(sel.sum())
            metrics_rows.append([
                name,
                err,
                abs(delay - full_delay) / full_delay,
                size_red,
            ])
            results.append(res)
            pv_errors.append(err)
            delays.append(delay)
            sizes.append(size_red)
        except Exception:
            metrics_rows.append([name, 1.0, 1.0, 0])
            results.append(full_res)
            pv_errors.append(1.0)
            delays.append(full_delay)
            sizes.append(0)

    with open(os.path.join(out_dir, "metrics.csv"), "w", newline="") as f:
        writer = csv.writer(f)
        writer.writerow([
            "algorithm",
            "pv_error",
            "ignition_delay_error",
            "species_retained",
        ])
        writer.writerows(metrics_rows)

    with open(os.path.join(out_dir, "ignition_delay.csv"), "w", newline="") as f:
        writer = csv.writer(f)
        writer.writerow(["algorithm", "ignition_delay_s"])
        writer.writerow(["Full", full_delay])
        writer.writerows(zip(names, delays))

    with open(os.path.join(out_dir, "pv_error.csv"), "w", newline="") as f:
        writer = csv.writer(f)
        writer.writerow(["algorithm", "pv_error"])
        writer.writerows(zip(names, pv_errors))

    with open(os.path.join(out_dir, "species_retained.csv"), "w", newline="") as f:
        writer = csv.writer(f)
        writer.writerow(["algorithm", "num_species"])
        writer.writerows(zip(names, sizes))

    return results, pv_errors, delays, sizes


import matplotlib.pyplot as plt

def plot_profiles(
    full_res: BatchResult,
    red_res: BatchResult,
    species_idx: Sequence[int],
    species_names: Sequence[str],
    out_base: str,
) -> None:
    """Plot mole-fraction profiles of selected species."""

    fig, ax = plt.subplots()
    for idx, name in zip(species_idx, species_names):
        ax.plot(full_res.time, full_res.mass_fractions[:, idx], label=f"{name} full")
        ax.plot(red_res.time, red_res.mass_fractions[:, idx], "--", label=f"{name} red")
    ax.set_xlabel("Time [s]")
    ax.set_ylabel("Mass Fraction")
    ax.legend()
    fig.tight_layout()
    fig.savefig(out_base + ".png")
    fig.savefig(out_base + ".pdf")
    plt.close(fig)

def full_pipeline(mech_path: str, out_dir: str, steps: int = 200, tf: float = 1.0):
    """Run the complete testing pipeline and generate plots/CSVs."""

    Y0 = {"CH4": 0.5, "O2": 1.0, "N2": 3.76}

<<<<<<< HEAD
    names, solutions, histories, debug, full, weights = run_ga_reduction(
        mech_path, Y0, tf, steps
    )
=======
    names, solutions, histories, full, weights = run_ga_reduction(mech_path, Y0, tf, steps)
>>>>>>> 6fedfba7
    mech = Mechanism(mech_path)

    results, pv_err, delays, sizes = save_metrics(
        names, solutions, full, mech, Y0, tf, out_dir, weights
    )

    # write fitness history CSVs
    for name, hist in zip(names, histories):
        if not hist:
            continue
        path = os.path.join(out_dir, f"{name.lower()}_fitness.csv")
        with open(path, "w", newline="") as f:
            writer = csv.writer(f)
            writer.writerow(["generation", "fitness"])
            for i, val in enumerate(hist):
                writer.writerow([i, val])

    # debug fitness logging
    dbg_path = os.path.join(out_dir, "debug_fitness.csv")
    with open(dbg_path, "w", newline="") as f:
        writer = csv.writer(f)
        writer.writerow(["generation", "individual", "pv_error", "size_penalty", "fitness", "reason"])
        for g, gen in enumerate(debug):
            for i, det in enumerate(gen):
                pv_err_g, size_pen, fit, reason, genome = det
                writer.writerow([g, i, pv_err_g, size_pen, fit, reason])

    # visual debugging for best individual of each generation
    for g, gen in enumerate(debug):
        if not gen:
            continue
        scores = [d[2] for d in gen]
        best_idx = int(np.argmax(scores))
        genome = gen[best_idx][4]
        idx_keep = [i for i, bit in enumerate(genome) if bit]
        keep = [mech.species_names[i] for i in idx_keep]
        red_mech = Mechanism(mech_path)
        remove = [s for s in red_mech.species_names if s not in keep]
        try:
            if remove:
                red_mech.remove_species(remove)
            res = run_constant_pressure(
                red_mech.solution,
                1000.0,
                ct.one_atm,
                Y0,
                tf,
                nsteps=len(full.time),
            )
            weights_sel = np.array([weights[i] for i in idx_keep])
            pv_full = progress_variable(full.mass_fractions[:, idx_keep], weights_sel)
            pv_red = progress_variable(res.mass_fractions, weights_sel)

            fig, ax = plt.subplots()
            ax.plot(full.time, pv_full, label="full")
            ax.plot(res.time, pv_red, "--", label="reduced")
            ax.set_xlabel("Time [s]")
            ax.set_ylabel("Progress Variable")
            ax.legend()
            fig.tight_layout()
            fig.savefig(os.path.join(out_dir, f"debug_gen{g}_pv.png"))
            plt.close(fig)

            fig, ax = plt.subplots()
            ax.plot(full.time, full.temperature, label="full")
            ax.plot(res.time, res.temperature, "--", label="reduced")
            ax.set_xlabel("Time [s]")
            ax.set_ylabel("Temperature [K]")
            ax.legend()
            fig.tight_layout()
            fig.savefig(os.path.join(out_dir, f"debug_gen{g}_T.png"))
            plt.close(fig)
        except Exception:
            continue

    # choose the algorithm with minimum PV error for profile plot
    best_idx = int(np.argmin(pv_err)) if pv_err else 0
    key_species = [s for s in ["CH4", "O2", "CO2"] if s in mech.species_names]
    idxs = [mech.species_names.index(s) for s in key_species]
    if results:
        plot_profiles(
            full,
            results[best_idx],
            idxs,
            key_species,
            os.path.join(out_dir, "profiles"),
        )

    plot_ignition_delays(delays, names, os.path.join(out_dir, "ignition_delay"))
    plot_convergence(histories, names, os.path.join(out_dir, "convergence"))
    plot_pv_errors(pv_err, names, os.path.join(out_dir, "pv_error"))<|MERGE_RESOLUTION|>--- conflicted
+++ resolved
@@ -48,15 +48,12 @@
         Indices of species that must always be retained.
     """
 
-<<<<<<< HEAD
     size_frac = float(selection.sum()) / len(selection)
     reason = ""
     if critical_idxs is not None:
         if selection.sum() < max(4, len(critical_idxs)) or np.any(selection[list(critical_idxs)] == 0):
             return -1e6, 1.0, size_frac, "missing_critical"
 
-=======
->>>>>>> 6fedfba7
     idx_keep = [i for i, bit in enumerate(selection) if bit]
     keep = [base_mech.species_names[i] for i in idx_keep]
     mech = Mechanism(base_mech.file_path)
@@ -76,16 +73,6 @@
         return -1e6, 1.0, size_frac, "sim_failed"
     if weights is None:
         weights_sel = np.ones(len(idx_keep))
-<<<<<<< HEAD
-=======
-    else:
-        weights_sel = np.array([weights[i] for i in idx_keep])
-    pv_full = progress_variable(full_res.mass_fractions[:, idx_keep], weights_sel)
-    pv_red = progress_variable(res.mass_fractions, weights_sel)
-    err = pv_error(pv_full, pv_red)
-    if scores is None:
-        size_penalty = selection.sum() / len(selection)
->>>>>>> 6fedfba7
     else:
         weights_sel = np.array([weights[i] for i in idx_keep])
     pv_full = progress_variable(full_res.mass_fractions[:, idx_keep], weights_sel)
@@ -100,7 +87,6 @@
     Y0: dict,
     tf: float,
     steps: int = 200,
-<<<<<<< HEAD
 ) -> Tuple[
     List[str],
     List[np.ndarray],
@@ -109,9 +95,6 @@
     BatchResult,
     np.ndarray,
 ]:
-=======
-) -> Tuple[List[str], List[np.ndarray], List[List[float]], BatchResult, np.ndarray]:
->>>>>>> 6fedfba7
     """Run the GA-based reduction on the given mechanism."""
 
     mech = Mechanism(mech_path)
@@ -131,7 +114,6 @@
     scores_dict = predict_scores(gnn_model, G)
     scores = np.array([scores_dict[s] for s in mech.species_names])
 
-<<<<<<< HEAD
     critical = ["CH4", "O2", "CO2", "H2O", "N2"]
     critical_idxs = [mech.species_names.index(s) for s in critical if s in mech.species_names]
 
@@ -163,25 +145,12 @@
         initial_population=init_pop,
         return_debug=True,
         fixed_indices=critical_idxs,
-=======
-    eval_fn = lambda sel: evaluate_selection(sel, mech, Y0, tf, full, scores, weights)
-
-    ga_sel, ga_hist = run_ga(
-        genome_len,
-        eval_fn,
-        GAOptions(population_size=8, generations=4),
-        return_history=True,
->>>>>>> 6fedfba7
     )
 
     names = ["GA"]
     solutions = [ga_sel]
     history = [ga_hist]
-<<<<<<< HEAD
     return names, solutions, history, debug, full, weights
-=======
-    return names, solutions, history, full, weights
->>>>>>> 6fedfba7
 
 
 def save_metrics(
@@ -302,13 +271,9 @@
 
     Y0 = {"CH4": 0.5, "O2": 1.0, "N2": 3.76}
 
-<<<<<<< HEAD
     names, solutions, histories, debug, full, weights = run_ga_reduction(
         mech_path, Y0, tf, steps
     )
-=======
-    names, solutions, histories, full, weights = run_ga_reduction(mech_path, Y0, tf, steps)
->>>>>>> 6fedfba7
     mech = Mechanism(mech_path)
 
     results, pv_err, delays, sizes = save_metrics(
